// For licensing see accompanying LICENSE.md file.
// Copyright (C) 2022 Apple Inc. All Rights Reserved.

import ArgumentParser
import CoreGraphics
import CoreML
import Foundation
import StableDiffusion
import UniformTypeIdentifiers
<<<<<<< HEAD
import CoreImage
=======
import Cocoa
>>>>>>> ab12eee1

@available(iOS 16.2, macOS 13.1, *)
struct StableDiffusionSample: ParsableCommand {

    static let configuration = CommandConfiguration(
        abstract: "Run stable diffusion to generate images guided by a text prompt",
        version: "0.1"
    )

    @Argument(help: "Input string prompt")
    var prompt: String

    @Option(help: "Input string negative prompt")
    var negativePrompt: String = ""

    @Option(
        help: ArgumentHelp(
            "Path to stable diffusion resources.",
            discussion: "The resource directory should contain\n" +
                " - *compiled* models: {TextEncoder,Unet,VAEDecoder}.mlmodelc\n" +
                " - tokenizer info: vocab.json, merges.txt",
            valueName: "directory-path"
        )
    )
    var resourcePath: String = "./"
    
    @Option(help: "Path to starting image.")
    var image: String? = nil
    
    @Option(help: "Strength for image2image.")
    var strength: Float = 0.5

    @Option(help: "Number of images to sample / generate")
    var imageCount: Int = 1

    @Option(help: "Number of diffusion steps to perform")
    var stepCount: Int = 50

    @Option(
        help: ArgumentHelp(
            "How often to save samples at intermediate steps",
            discussion: "Set to 0 to only save the final sample"
        )
    )
    var saveEvery: Int = 0

    @Option(help: "Output path")
    var outputPath: String = "./"

    @Option(help: "Random seed")
    var seed: UInt32 = UInt32.random(in: 0...UInt32.max)

    @Option(help: "Controls the influence of the text prompt on sampling process (0=random images)")
    var guidanceScale: Float = 7.5

    @Option(help: "Compute units to load model with {all,cpuOnly,cpuAndGPU,cpuAndNeuralEngine}")
    var computeUnits: ComputeUnits = .all

    @Option(help: "Scheduler to use, one of {pndm, dpmpp}")
    var scheduler: SchedulerOption = .pndm
    
    @Option(parsing: .upToNextOption, help: "ControlNet models used in image generation")
    var controlnet: [String] = []
    
    @Option(parsing: .upToNextOption, help: "image for each controlNet model (corresponding to the same order as --controlnet)")
    var controlnetInputs: [String] = []

    @Option(help: "Random number generator to use, one of {numpy, torch}")
    var rng: RNGOption = .numpy

    @Flag(help: "Disable safety checking")
    var disableSafety: Bool = false

    @Flag(help: "Reduce memory usage")
    var reduceMemory: Bool = false

    mutating func run() throws {
        guard FileManager.default.fileExists(atPath: resourcePath) else {
            throw RunError.resources("Resource path does not exist \(resourcePath)")
        }

        let config = MLModelConfiguration()
        config.computeUnits = computeUnits.asMLComputeUnits
        let resourceURL = URL(filePath: resourcePath)

        log("Loading resources and creating pipeline\n")
        log("(Note: This can take a while the first time using these resources)\n")
        let pipeline = try StableDiffusionPipeline(resourcesAt: resourceURL,
                                                   controlNet: controlnet,
                                                   configuration: config,
                                                   disableSafety: disableSafety,
                                                   reduceMemory: reduceMemory)
        try pipeline.loadResources()
        
<<<<<<< HEAD
        // convert image for ControlNet into MLShapedArray when controlNet available
        let controlNetInputs: [MLShapedArray<Float32>]
        if let imageShape = pipeline.controlNetImageShape {
            controlNetInputs = try controlnetInputs.map { imagePath in
                return try convertImageForControlNet(imagePath: imagePath, shape: imageShape)
            }
        } else {
            controlNetInputs = []
=======
        let startingImage: CGImage?
        if let image {
            let imageURL = URL(filePath: image)
            do {
                let imageData = try Data(contentsOf: imageURL)
                guard
                    let nsImage = NSImage(data: imageData),
                    let loadedImage = nsImage.cgImage(forProposedRect: nil, context: nil, hints: nil)
                else {
                    throw RunError.resources("Starting Image not available \(resourcePath)")
                }
                startingImage = loadedImage
            } catch let error {
                throw RunError.resources("Starting image not found \(imageURL), error: \(error)")
            }
            
        } else {
            startingImage = nil
>>>>>>> ab12eee1
        }

        log("Sampling ...\n")
        let sampleTimer = SampleTimer()
        sampleTimer.start()

        var pipelineConfig = StableDiffusionPipeline.Configuration(prompt: prompt)
        
        pipelineConfig.negativePrompt = negativePrompt
        pipelineConfig.startingImage = startingImage
        pipelineConfig.strength = strength
        pipelineConfig.imageCount = imageCount
        pipelineConfig.stepCount = stepCount
        pipelineConfig.seed = seed
        pipelineConfig.guidanceScale = guidanceScale
        pipelineConfig.schedulerType = scheduler.stableDiffusionScheduler
        pipelineConfig.rngType = rng.stableDiffusionRNG
        
        let images = try pipeline.generateImages(
<<<<<<< HEAD
            prompt: prompt,
            negativePrompt: negativePrompt,
            imageCount: imageCount,
            stepCount: stepCount,
            seed: seed,
            guidanceScale: guidanceScale,
            controlNetInputs: controlNetInputs,
            scheduler: scheduler.stableDiffusionScheduler
        ) { progress in
            sampleTimer.stop()
            handleProgress(progress,sampleTimer)
            if progress.stepCount != progress.step {
                sampleTimer.start()
            }
            return true
        }
=======
            configuration: pipelineConfig,
            progressHandler: { progress in
                sampleTimer.stop()
                handleProgress(progress,sampleTimer)
                if progress.stepCount != progress.step {
                    sampleTimer.start()
                }
                return true
            })
>>>>>>> ab12eee1

        _ = try saveImages(images, logNames: true)
    }
    
    func convertImageForControlNet(imagePath: String, shape: [Int]) throws -> MLShapedArray<Float32> {
        
        var imageShape = shape
        imageShape[0] = 1
        let imageSize = CGSize(width: imageShape[3], height: imageShape[2])
        
        // imagePath -> CIImage
        let imageURL = URL(filePath: imagePath)
        let imageData = try Data(contentsOf: imageURL)
        let image = CIImage(data: imageData)!
        
        // scale a short side to 512
        let scaleX = imageSize.width / image.extent.size.width
        let scaleY = imageSize.height / image.extent.size.height
        let scale = max(scaleX, scaleY)
        let scaledImage = image.transformed(by: CGAffineTransform(scaleX: scale, y: scale))
        
        // center cropping
        let originX = (scaledImage.extent.size.width - imageSize.width) / 2
        let originY = (scaledImage.extent.size.height - imageSize.height) / 2
        let croppedImage = scaledImage.cropped(to: CGRect(x: originX, y: originY, width: imageSize.width, height: imageSize.height))
        
        // CIImage -> CVPixelBuffer
        var pixelBuffer: CVPixelBuffer?
        let pixelBufferAttrs = [kCVPixelBufferCGImageCompatibilityKey: kCFBooleanTrue,
                     kCVPixelBufferCGBitmapContextCompatibilityKey: kCFBooleanTrue] as CFDictionary
        CVPixelBufferCreate(kCFAllocatorDefault, Int(imageSize.width), Int(imageSize.height), kCVPixelFormatType_32BGRA, pixelBufferAttrs, &pixelBuffer)
        let context = CIContext()
        context.render(croppedImage, to: pixelBuffer!)
        
        // CVPixelBuffer -> MLShapedArray
        let mlMultiArray = try MLMultiArray(shape: imageShape as [NSNumber], dataType: .float32)
        
        let imagePixelbuffer = pixelBuffer!
        CVPixelBufferLockBaseAddress(imagePixelbuffer, CVPixelBufferLockFlags(rawValue: 0))
        let baseAddress = CVPixelBufferGetBaseAddress(imagePixelbuffer)!.assumingMemoryBound(to: UInt8.self)
        let bytesPerRow = CVPixelBufferGetBytesPerRow(imagePixelbuffer)
        
        for y in 0..<Int(imageSize.height) {
            for x in 0..<Int(imageSize.width) {
                let pixel = baseAddress + (y * bytesPerRow) + (x * 4)
                
                let r = Float(pixel[0]) / 255.0
                let g = Float(pixel[1]) / 255.0
                let b = Float(pixel[2]) / 255.0
                
                mlMultiArray[[0, 0, y, x] as [NSNumber]] = NSNumber(value: r)
                mlMultiArray[[0, 1, y, x] as [NSNumber]] = NSNumber(value: g)
                mlMultiArray[[0, 2, y, x] as [NSNumber]] = NSNumber(value: b)
            }
        }
        
        return MLShapedArray(
            concatenating: [MLShapedArray(mlMultiArray), MLShapedArray(mlMultiArray)],
            alongAxis: 0
        )
    }

    func handleProgress(
        _ progress: StableDiffusionPipeline.Progress,
        _ sampleTimer: SampleTimer
    ) {
        log("\u{1B}[1A\u{1B}[K")
        log("Step \(progress.step) of \(progress.stepCount) ")
        log(" [")
        log(String(format: "mean: %.2f, ", 1.0/sampleTimer.mean))
        log(String(format: "median: %.2f, ", 1.0/sampleTimer.median))
        log(String(format: "last %.2f", 1.0/sampleTimer.allSamples.last!))
        log("] step/sec")

        if saveEvery > 0, progress.step % saveEvery == 0 {
            let saveCount = (try? saveImages(progress.currentImages, step: progress.step)) ?? 0
            log(" saved \(saveCount) image\(saveCount != 1 ? "s" : "")")
        }
        log("\n")
    }

    func saveImages(
        _ images: [CGImage?],
        step: Int? = nil,
        logNames: Bool = false
    ) throws -> Int {
        let url = URL(filePath: outputPath)
        var saved = 0
        for i in 0 ..< images.count {

            guard let image = images[i] else {
                if logNames {
                    log("Image \(i) failed safety check and was not saved")
                }
                continue
            }

            let name = imageName(i, step: step)
            let fileURL = url.appending(path:name)

            guard let dest = CGImageDestinationCreateWithURL(fileURL as CFURL, UTType.png.identifier as CFString, 1, nil) else {
                throw RunError.saving("Failed to create destination for \(fileURL)")
            }
            CGImageDestinationAddImage(dest, image, nil)
            if !CGImageDestinationFinalize(dest) {
                throw RunError.saving("Failed to save \(fileURL)")
            }
            if logNames {
                log("Saved \(name)\n")
            }
            saved += 1
        }
        return saved
    }

    func imageName(_ sample: Int, step: Int? = nil) -> String {
        let fileCharLimit = 75
        var name = prompt.prefix(fileCharLimit).replacingOccurrences(of: " ", with: "_")
        if imageCount != 1 {
            name += ".\(sample)"
        }
        
        if image != nil {
            name += ".str\(Int(strength * 100))"
        }

        name += ".\(seed)"

        if let step = step {
            name += ".\(step)"
        } else {
            name += ".final"
        }
        name += ".png"
        return name
    }

    func log(_ str: String, term: String = "") {
        print(str, terminator: term)
    }
}

enum RunError: Error {
    case resources(String)
    case saving(String)
}

@available(iOS 16.2, macOS 13.1, *)
enum ComputeUnits: String, ExpressibleByArgument, CaseIterable {
    case all, cpuAndGPU, cpuOnly, cpuAndNeuralEngine
    var asMLComputeUnits: MLComputeUnits {
        switch self {
        case .all: return .all
        case .cpuAndGPU: return .cpuAndGPU
        case .cpuOnly: return .cpuOnly
        case .cpuAndNeuralEngine: return .cpuAndNeuralEngine
        }
    }
}

@available(iOS 16.2, macOS 13.1, *)
enum SchedulerOption: String, ExpressibleByArgument {
    case pndm, dpmpp
    var stableDiffusionScheduler: StableDiffusionScheduler {
        switch self {
        case .pndm: return .pndmScheduler
        case .dpmpp: return .dpmSolverMultistepScheduler
        }
    }
}

@available(iOS 16.2, macOS 13.1, *)
enum RNGOption: String, ExpressibleByArgument {
    case numpy, torch
    var stableDiffusionRNG: StableDiffusionRNG {
        switch self {
        case .numpy: return .numpyRNG
        case .torch: return .torchRNG
        }
    }
}

if #available(iOS 16.2, macOS 13.1, *) {
    StableDiffusionSample.main()
} else {
    print("Unsupported OS")
}<|MERGE_RESOLUTION|>--- conflicted
+++ resolved
@@ -7,11 +7,8 @@
 import Foundation
 import StableDiffusion
 import UniformTypeIdentifiers
-<<<<<<< HEAD
+import Cocoa
 import CoreImage
-=======
-import Cocoa
->>>>>>> ab12eee1
 
 @available(iOS 16.2, macOS 13.1, *)
 struct StableDiffusionSample: ParsableCommand {
@@ -72,15 +69,15 @@
 
     @Option(help: "Scheduler to use, one of {pndm, dpmpp}")
     var scheduler: SchedulerOption = .pndm
+
+    @Option(help: "Random number generator to use, one of {numpy, torch}")
+    var rng: RNGOption = .numpy
     
     @Option(parsing: .upToNextOption, help: "ControlNet models used in image generation")
     var controlnet: [String] = []
     
     @Option(parsing: .upToNextOption, help: "image for each controlNet model (corresponding to the same order as --controlnet)")
     var controlnetInputs: [String] = []
-
-    @Option(help: "Random number generator to use, one of {numpy, torch}")
-    var rng: RNGOption = .numpy
 
     @Flag(help: "Disable safety checking")
     var disableSafety: Bool = false
@@ -106,35 +103,32 @@
                                                    reduceMemory: reduceMemory)
         try pipeline.loadResources()
         
-<<<<<<< HEAD
-        // convert image for ControlNet into MLShapedArray when controlNet available
-        let controlNetInputs: [MLShapedArray<Float32>]
-        if let imageShape = pipeline.controlNetImageShape {
-            controlNetInputs = try controlnetInputs.map { imagePath in
-                return try convertImageForControlNet(imagePath: imagePath, shape: imageShape)
-            }
-        } else {
-            controlNetInputs = []
-=======
         let startingImage: CGImage?
         if let image {
             let imageURL = URL(filePath: image)
             do {
-                let imageData = try Data(contentsOf: imageURL)
-                guard
-                    let nsImage = NSImage(data: imageData),
-                    let loadedImage = nsImage.cgImage(forProposedRect: nil, context: nil, hints: nil)
-                else {
-                    throw RunError.resources("Starting Image not available \(resourcePath)")
-                }
-                startingImage = loadedImage
+                startingImage = try convertImageToCGImage(imageURL: imageURL)
             } catch let error {
                 throw RunError.resources("Starting image not found \(imageURL), error: \(error)")
             }
             
         } else {
             startingImage = nil
->>>>>>> ab12eee1
+        }
+        
+        // convert image for ControlNet into CGImage when controlNet available
+        let controlNetInputs: [CGImage]
+        if !controlnet.isEmpty {
+            controlNetInputs = try controlnetInputs.map { imagePath in
+                let imageURL = URL(filePath: imagePath)
+                do {
+                    return try convertImageToCGImage(imageURL: imageURL)
+                } catch let error {
+                    throw RunError.resources("Image for ControlNet not found \(imageURL), error: \(error)")
+                }
+            }
+        } else {
+            controlNetInputs = []
         }
 
         log("Sampling ...\n")
@@ -149,29 +143,12 @@
         pipelineConfig.imageCount = imageCount
         pipelineConfig.stepCount = stepCount
         pipelineConfig.seed = seed
+        pipelineConfig.controlNetInputs = controlNetInputs
         pipelineConfig.guidanceScale = guidanceScale
         pipelineConfig.schedulerType = scheduler.stableDiffusionScheduler
         pipelineConfig.rngType = rng.stableDiffusionRNG
         
         let images = try pipeline.generateImages(
-<<<<<<< HEAD
-            prompt: prompt,
-            negativePrompt: negativePrompt,
-            imageCount: imageCount,
-            stepCount: stepCount,
-            seed: seed,
-            guidanceScale: guidanceScale,
-            controlNetInputs: controlNetInputs,
-            scheduler: scheduler.stableDiffusionScheduler
-        ) { progress in
-            sampleTimer.stop()
-            handleProgress(progress,sampleTimer)
-            if progress.stepCount != progress.step {
-                sampleTimer.start()
-            }
-            return true
-        }
-=======
             configuration: pipelineConfig,
             progressHandler: { progress in
                 sampleTimer.stop()
@@ -181,67 +158,19 @@
                 }
                 return true
             })
->>>>>>> ab12eee1
 
         _ = try saveImages(images, logNames: true)
     }
     
-    func convertImageForControlNet(imagePath: String, shape: [Int]) throws -> MLShapedArray<Float32> {
-        
-        var imageShape = shape
-        imageShape[0] = 1
-        let imageSize = CGSize(width: imageShape[3], height: imageShape[2])
-        
-        // imagePath -> CIImage
-        let imageURL = URL(filePath: imagePath)
+    func convertImageToCGImage(imageURL: URL) throws -> CGImage {
         let imageData = try Data(contentsOf: imageURL)
-        let image = CIImage(data: imageData)!
-        
-        // scale a short side to 512
-        let scaleX = imageSize.width / image.extent.size.width
-        let scaleY = imageSize.height / image.extent.size.height
-        let scale = max(scaleX, scaleY)
-        let scaledImage = image.transformed(by: CGAffineTransform(scaleX: scale, y: scale))
-        
-        // center cropping
-        let originX = (scaledImage.extent.size.width - imageSize.width) / 2
-        let originY = (scaledImage.extent.size.height - imageSize.height) / 2
-        let croppedImage = scaledImage.cropped(to: CGRect(x: originX, y: originY, width: imageSize.width, height: imageSize.height))
-        
-        // CIImage -> CVPixelBuffer
-        var pixelBuffer: CVPixelBuffer?
-        let pixelBufferAttrs = [kCVPixelBufferCGImageCompatibilityKey: kCFBooleanTrue,
-                     kCVPixelBufferCGBitmapContextCompatibilityKey: kCFBooleanTrue] as CFDictionary
-        CVPixelBufferCreate(kCFAllocatorDefault, Int(imageSize.width), Int(imageSize.height), kCVPixelFormatType_32BGRA, pixelBufferAttrs, &pixelBuffer)
-        let context = CIContext()
-        context.render(croppedImage, to: pixelBuffer!)
-        
-        // CVPixelBuffer -> MLShapedArray
-        let mlMultiArray = try MLMultiArray(shape: imageShape as [NSNumber], dataType: .float32)
-        
-        let imagePixelbuffer = pixelBuffer!
-        CVPixelBufferLockBaseAddress(imagePixelbuffer, CVPixelBufferLockFlags(rawValue: 0))
-        let baseAddress = CVPixelBufferGetBaseAddress(imagePixelbuffer)!.assumingMemoryBound(to: UInt8.self)
-        let bytesPerRow = CVPixelBufferGetBytesPerRow(imagePixelbuffer)
-        
-        for y in 0..<Int(imageSize.height) {
-            for x in 0..<Int(imageSize.width) {
-                let pixel = baseAddress + (y * bytesPerRow) + (x * 4)
-                
-                let r = Float(pixel[0]) / 255.0
-                let g = Float(pixel[1]) / 255.0
-                let b = Float(pixel[2]) / 255.0
-                
-                mlMultiArray[[0, 0, y, x] as [NSNumber]] = NSNumber(value: r)
-                mlMultiArray[[0, 1, y, x] as [NSNumber]] = NSNumber(value: g)
-                mlMultiArray[[0, 2, y, x] as [NSNumber]] = NSNumber(value: b)
-            }
-        }
-        
-        return MLShapedArray(
-            concatenating: [MLShapedArray(mlMultiArray), MLShapedArray(mlMultiArray)],
-            alongAxis: 0
-        )
+        guard
+            let nsImage = NSImage(data: imageData),
+            let loadedImage = nsImage.cgImage(forProposedRect: nil, context: nil, hints: nil)
+        else {
+            throw RunError.resources("Image not available \(resourcePath)")
+        }
+        return loadedImage
     }
 
     func handleProgress(
